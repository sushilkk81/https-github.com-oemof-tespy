--- conflicted
+++ resolved
@@ -7,11 +7,7 @@
 
 
 setup(name='TESPy',
-<<<<<<< HEAD
-      version='0.0.1-001',
-=======
-      version='0.0.2 dev',
->>>>>>> 3f271cac
+      version='0.0.2',
       description='Thermal Engineering Systems in Python (TESPy)',
       url='http://github.com/oemof/tespy',
       author='Francesco Witte',
