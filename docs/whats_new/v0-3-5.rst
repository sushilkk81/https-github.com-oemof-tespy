--- conflicted
+++ resolved
@@ -3,7 +3,6 @@
 
 New Features
 ############
-
 - Add a method :code:`get_plotting_data` to each component to export the input
   data required by FluProDia in order to generate the data required to display
   state changes in the components in a fluid property diagram. Each component
@@ -38,7 +37,6 @@
   :ref:`documentation section <FluProDia_label>`
   (`PR #234 <https://github.com/oemof/tespy/pull/234>`_).
 
-<<<<<<< HEAD
 - Add a flag to deactivate calculation of all component equations in every
   iteration. This improves stability in some cases but may reduce calculation
   speed (`PR #226 <https://github.com/oemof/tespy/pull/226>`_). To deactivate
@@ -63,8 +61,6 @@
   For more information on :code:`cupy` visit the online 
   `documentation <https://docs.cupy.dev/en/stable/index.html>`_.
 
-=======
->>>>>>> a12fb74b
 Documentation
 #############
 
