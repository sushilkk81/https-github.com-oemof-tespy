# -*- coding: utf-8

"""Module for fluid property helper functions.


This file is part of project TESPy (github.com/oemof/tespy). It's copyrighted
by the contributors recorded in the version control history of the file,
available from its original location
tespy/tools/fluid_properties/helpers.py

SPDX-License-Identifier: MIT
"""

import CoolProp.CoolProp as CP
import numpy as np

from tespy.tools.global_vars import ERR
from tespy.tools.helpers import central_difference
from tespy.tools.helpers import newton_with_kwargs
from tespy.tools.logger import logger


def _is_larger_than_precision(value):
    return value > ERR


def _check_mixing_rule(mixing_rule, mixing_functions, propertyfunction):
    if mixing_rule not in mixing_functions:
        msg = (
            f"The mixing rule '{mixing_rule}' is not available for "
            f"the fluid property functions for {propertyfunction}. Available "
            f"rules are '" + "', '".join(mixing_functions.keys()) + "'."
        )
        logger.exception(msg)
        raise KeyError(msg)


def get_number_of_fluids(fluid_data):
    return sum([1 for f in fluid_data.values() if _is_larger_than_precision(f["mass_fraction"])])


def get_pure_fluid(fluid_data):
    for f in fluid_data.values():
        if _is_larger_than_precision(f["mass_fraction"]):
            return f


def single_fluid(fluid_data):
    r"""Return the name of the pure fluid in a fluid vector."""
    if get_number_of_fluids(fluid_data) > 1:
        return None
    else:
        for fluid, data in fluid_data.items():
            if _is_larger_than_precision(data["mass_fraction"]):
                return fluid


def get_molar_fractions(fluid_data):
    molarflow = {
        key: value["mass_fraction"] / value["wrapper"]._molar_mass
        for key, value in fluid_data.items()
    }
    molarflow_sum = sum(molarflow.values())
    return {key: value / molarflow_sum for key, value in molarflow.items()}


<<<<<<< HEAD
def inverse_temperature_mixture(p=None, target_value=None, fluid_data=None, T0=None, f=None):
=======
def newton_with_kwargs(derivative, target_value, val0=300, valmin=70, valmax=3000, max_iter=10, tol_rel=ERR, tol_abs=ERR, tol_mode="rel", **function_kwargs):

    # start newton loop
    iteration = 0
    expr = True
    x = val0
    parameter = function_kwargs["parameter"]
    function = function_kwargs["function"]
    relax = 1

    while expr:
        # calculate function residual and new value
        function_kwargs[parameter] = x
        residual = target_value - function(**function_kwargs)
        x += residual / derivative(**function_kwargs) * relax

        # check for value ranges
        if x < valmin:
            x = valmin
        if x > valmax:
            x = valmax

        iteration += 1
        # relaxation to help convergence in case of jumping
        if iteration == 5:
            relax = 0.75
            max_iter = 12

        if iteration > max_iter:
            msg = (
                'The Newton algorithm was not able to find a feasible value '
                f'for function {function}. Current value with x={x} is '
                f'{function(**function_kwargs)}, target value is '
                f'{target_value}, residual is {residual} after {iteration} '
                'iterations.'
            )
            logger.debug(msg)

            break
        if tol_mode == 'abs':
            expr = abs(residual) >= tol_abs
        elif tol_mode == 'rel':
            expr = abs(residual / target_value) >= tol_rel
        else:
            expr = abs(residual / target_value) >= tol_rel or abs(residual) >= tol_abs

    return x


def central_difference(function=None, parameter=None, delta=None, **kwargs):
    upper = kwargs.copy()
    upper[parameter] += delta
    lower = kwargs
    lower[parameter] -= delta
    return (function(**upper) - function(**lower)) / (2 * delta)


def inverse_temperature_mixture(p=None, target_value=None, fluid_data=None, T0=None, f=None, **function_kwargs):
>>>>>>> dd0857ce
    # calculate the fluid properties for fluid mixtures
    valmin, valmax = get_mixture_temperature_range(fluid_data)
    if T0 is None or T0 == 0 or np.isnan(T0):
        T0 = (valmin + valmax) / 2.0
    T0 = max(valmin,min(valmax,T0)) 

<<<<<<< HEAD
    valmax *= 2

    function_kwargs = {
=======
    function_kwargs.update({
>>>>>>> dd0857ce
        "p": p, "fluid_data": fluid_data, "T": T0,
        "function": f, "parameter": "T" , "delta": 0.01
    })
    return newton_with_kwargs(
        central_difference,
        target_value,
        val0=T0,
        valmin=valmin,
        valmax=valmax,
        **function_kwargs
    )


def get_mixture_temperature_range(fluid_data):
    valmin = max(
        [v["wrapper"]._T_min for v in fluid_data.values() if _is_larger_than_precision(v["mass_fraction"])]
    ) + 0.1
    valmax = min(
        [v["wrapper"]._T_max for v in fluid_data.values() if _is_larger_than_precision(v["mass_fraction"])]
    ) - 0.1
    return valmin, valmax


def calc_molar_mass_mixture(fluid_data, molar_fractions):
    return sum([x * fluid_data[fluid]["wrapper"]._molar_mass for fluid, x in molar_fractions.items()])


def fluid_structure(fluid):
    r"""
    Return the checmical formula of fluid.

    Parameters
    ----------
    fluid : str
        Name of the fluid.

    Returns
    -------
    parts : dict
        Dictionary of the chemical base elements as keys and the number of
        atoms in a molecule as values.

    Example
    -------
    Get the chemical formula of methane.

    >>> from tespy.tools.fluid_properties.helpers import fluid_structure
    >>> elements = fluid_structure('methane')
    >>> elements['C'], elements['H']
    (1, 4)
    """
    parts = {}
    for element in CP.get_fluid_param_string(
            fluid, 'formula').split('}'):
        if element != '':
            el = element.split('_{')
            parts[el[0]] = int(el[1])

    return parts


def darcy_friction_factor(re, ks, d):
    r"""
    Calculate the Darcy friction factor.

    Parameters
    ----------
    re : float
        Reynolds number re / 1.

    ks : float
        Pipe roughness ks / m.

    d : float
        Pipe diameter/characteristic lenght d / m.

    Returns
    -------
    darcy_friction_factor : float
        Darcy friction factor :math:`\lambda` / 1

    Note
    ----
    **Laminar flow** (:math:`re \leq 2320`)

    .. math::

        \lambda = \frac{64}{re}

    **turbulent flow** (:math:`re > 2320`)

    *hydraulically smooth:* :math:`\frac{re \cdot k_{s}}{d} < 65`

    .. math::

        \lambda = \begin{cases}
        0.03164 \cdot re^{-0.25} & re \leq 10^4\\
        \left(1.8 \cdot \log \left(re\right) -1.5 \right)^{-2} &
        10^4 < re < 10^6\\
        solve \left(0 = 2 \cdot \log\left(re \cdot \sqrt{\lambda} \right) -0.8
        - \frac{1}{\sqrt{\lambda}}\right) & re \geq 10^6\\
        \end{cases}

    *transition zone and hydraulically rough:*

    .. math::

        \lambda = solve \left( 0 = 2 \cdot \log \left( \frac{2.51}{re \cdot
        \sqrt{\lambda}} + \frac{k_{s}}{d \cdot 3.71} \right) -
        \frac{1}{\sqrt{\lambda}} \right)

    Reference: :cite:`Nirschl2018`.

    Example
    -------
    Calculate the Darcy friction factor at different hydraulic states.

    >>> from tespy.tools.fluid_properties.helpers import darcy_friction_factor
    >>> ks = 5e-5
    >>> d = 0.05
    >>> re_laminar = 2000
    >>> re_turb_smooth = 5000
    >>> re_turb_trans = 70000
    >>> re_high = 1000000
    >>> d_high = 0.8
    >>> re_very_high = 6000000
    >>> d_very_high = 1
    >>> ks_low = 1e-5
    >>> ks_rough = 1e-3
    >>> darcy_friction_factor(re_laminar, ks, d)
    0.032
    >>> round(darcy_friction_factor(re_turb_smooth, ks, d), 3)
    0.038
    >>> round(darcy_friction_factor(re_turb_trans, ks, d), 3)
    0.023
    >>> round(darcy_friction_factor(re_turb_trans, ks_rough, d), 3)
    0.049
    >>> round(darcy_friction_factor(re_high, ks, d_high), 3)
    0.012
    >>> round(darcy_friction_factor(re_very_high, ks_low, d_very_high), 3)
    0.009
    """
    if re <= 2320:
        return 64 / re
    else:
        if re * ks / d < 65:
            if re <= 1e4:
                return blasius(re)
            elif re < 1e6:
                return hanakov(re)
            else:
                l0 = 0.02
                function_kwargs = {
                    "function": prandtl_karman,
                    "parameter": "darcy_friction_factor",
                    "reynolds": re

                }
                return newton_with_kwargs(
                    prandtl_karman_derivative,
                    0,
                    val0=l0,
                    valmin=0.00001,
                    valmax=0.2,
                    **function_kwargs
                )

        else:
            l0 = 0.002
            function_kwargs = {
                "function": colebrook,
                "parameter": "darcy_friction_factor",
                "reynolds": re,
                "ks": ks,
                "diameter": d,
                "delta": 0.001
            }
            return newton_with_kwargs(
                central_difference,
                0,
                val0=l0,
                valmin=0.0001,
                valmax=0.2,
                **function_kwargs
            )


def blasius(re):
    """
    Calculate friction coefficient according to Blasius.

    Parameters
    ----------
    re : float
        Reynolds number.

    Returns
    -------
    darcy_friction_factor : float
        Darcy friction factor.
    """
    return 0.3164 * re ** (-0.25)


def hanakov(re):
    """
    Calculate friction coefficient according to Hanakov.

    Parameters
    ----------
    re : float
        Reynolds number.

    Returns
    -------
    darcy_friction_factor : float
        Darcy friction factor.
    """
    return (1.8 * np.log10(re) - 1.5) ** (-2)


def prandtl_karman(reynolds, darcy_friction_factor, **kwargs):
    """
    Calculate friction coefficient according to Prandtl and v. Kármán.

    Applied in smooth conditions.

    Parameters
    ----------
    re : float
        Reynolds number.

    darcy_friction_factor : float
        Darcy friction factor.

    Returns
    -------
    darcy_friction_factor : float
        Darcy friction factor.
    """
    return (
        2 * np.log10(reynolds * darcy_friction_factor ** 0.5)
        - 0.8 - 1 / darcy_friction_factor ** 0.5
    )


def prandtl_karman_derivative(reynolds, darcy_friction_factor, **kwargs):
    """Calculate derivative for Prandtl and v. Kármán equation."""
    return (
        1 / (darcy_friction_factor * np.log(10))
        + 0.5 * darcy_friction_factor ** (-1.5)
    )


def colebrook(reynolds, ks, diameter, darcy_friction_factor, **kwargs):
    """
    Calculate friction coefficient accroding to Colebrook-White equation.

    Applied in transition zone and rough conditions.

    Parameters
    ----------
    re : float
        Reynolds number.

    ks : float
        Equivalent sand roughness.

    d : float
        Pipe's diameter.

    darcy_friction_factor : float
        Darcy friction factor.

    Returns
    -------
    darcy_friction_factor : float
        Darcy friction factor.
    """
    return (
        2 * np.log10(
            2.51 / (reynolds * darcy_friction_factor ** 0.5) + ks
            / (3.71 * diameter)
        ) + 1 / darcy_friction_factor ** 0.5
    )<|MERGE_RESOLUTION|>--- conflicted
+++ resolved
@@ -64,81 +64,14 @@
     return {key: value / molarflow_sum for key, value in molarflow.items()}
 
 
-<<<<<<< HEAD
-def inverse_temperature_mixture(p=None, target_value=None, fluid_data=None, T0=None, f=None):
-=======
-def newton_with_kwargs(derivative, target_value, val0=300, valmin=70, valmax=3000, max_iter=10, tol_rel=ERR, tol_abs=ERR, tol_mode="rel", **function_kwargs):
-
-    # start newton loop
-    iteration = 0
-    expr = True
-    x = val0
-    parameter = function_kwargs["parameter"]
-    function = function_kwargs["function"]
-    relax = 1
-
-    while expr:
-        # calculate function residual and new value
-        function_kwargs[parameter] = x
-        residual = target_value - function(**function_kwargs)
-        x += residual / derivative(**function_kwargs) * relax
-
-        # check for value ranges
-        if x < valmin:
-            x = valmin
-        if x > valmax:
-            x = valmax
-
-        iteration += 1
-        # relaxation to help convergence in case of jumping
-        if iteration == 5:
-            relax = 0.75
-            max_iter = 12
-
-        if iteration > max_iter:
-            msg = (
-                'The Newton algorithm was not able to find a feasible value '
-                f'for function {function}. Current value with x={x} is '
-                f'{function(**function_kwargs)}, target value is '
-                f'{target_value}, residual is {residual} after {iteration} '
-                'iterations.'
-            )
-            logger.debug(msg)
-
-            break
-        if tol_mode == 'abs':
-            expr = abs(residual) >= tol_abs
-        elif tol_mode == 'rel':
-            expr = abs(residual / target_value) >= tol_rel
-        else:
-            expr = abs(residual / target_value) >= tol_rel or abs(residual) >= tol_abs
-
-    return x
-
-
-def central_difference(function=None, parameter=None, delta=None, **kwargs):
-    upper = kwargs.copy()
-    upper[parameter] += delta
-    lower = kwargs
-    lower[parameter] -= delta
-    return (function(**upper) - function(**lower)) / (2 * delta)
-
-
 def inverse_temperature_mixture(p=None, target_value=None, fluid_data=None, T0=None, f=None, **function_kwargs):
->>>>>>> dd0857ce
     # calculate the fluid properties for fluid mixtures
     valmin, valmax = get_mixture_temperature_range(fluid_data)
     if T0 is None or T0 == 0 or np.isnan(T0):
         T0 = (valmin + valmax) / 2.0
-    T0 = max(valmin,min(valmax,T0)) 
-
-<<<<<<< HEAD
-    valmax *= 2
-
-    function_kwargs = {
-=======
+    T0 = max(valmin,min(valmax,T0))
+
     function_kwargs.update({
->>>>>>> dd0857ce
         "p": p, "fluid_data": fluid_data, "T": T0,
         "function": f, "parameter": "T" , "delta": 0.01
     })
