--- conflicted
+++ resolved
@@ -14,10 +14,7 @@
 gas_constants = {}
 gas_constants['uni'] = 8.314462618
 
-<<<<<<< HEAD
-fluid_property_data = {
-=======
-component_property_data = OrderedDict({
+component_property_data = {
     'Q': {
         'text': 'heat flow',
         'SI_unit': 'W',
@@ -50,41 +47,37 @@
         'text': 'KPI scaling with Q',
         'SI_unit': 'J / kg',
         'units': {
-            'J / kg': 1 ,         'J / t': 1 / 1e3,   
-            'kJ / kg': 1e3 ,     'kJ / t': 1e3 / 1e3,   
-            'MJ / kg': 1e6 ,     'MJ / t': 1e6 / 1e3,   
-            'GJ / kg': 1e9 ,     'GJ / t': 1e9 / 1e3,   
-            'TJ / kg': 1e12 ,     'TJ / t': 1e12 / 1e3,   
-           
-            'Wh / kg': 3.6e3 ,      'Wh / t': 3.6e3 / 1e3, 
-            'kWh / kg': 3.6e6 ,    'kWh / t': 3.6e6 / 1e3, 
-            'MWh / kg': 3.6e9 ,    'MWh / t': 3.6e9 / 1e3, 
-            'GWh / kg': 3.6e12 ,   'GWh / t': 3.6e12 / 1e3, 
-            'TWh / kg': 3.6e15 ,   'TWh / t': 3.6e15 / 1e3, 
+            'J / kg': 1 ,         'J / t': 1 / 1e3,
+            'kJ / kg': 1e3 ,     'kJ / t': 1e3 / 1e3,
+            'MJ / kg': 1e6 ,     'MJ / t': 1e6 / 1e3,
+            'GJ / kg': 1e9 ,     'GJ / t': 1e9 / 1e3,
+            'TJ / kg': 1e12 ,     'TJ / t': 1e12 / 1e3,
+
+            'Wh / kg': 3.6e3 ,      'Wh / t': 3.6e3 / 1e3,
+            'kWh / kg': 3.6e6 ,    'kWh / t': 3.6e6 / 1e3,
+            'MWh / kg': 3.6e9 ,    'MWh / t': 3.6e9 / 1e3,
+            'GWh / kg': 3.6e12 ,   'GWh / t': 3.6e12 / 1e3,
+            'TWh / kg': 3.6e15 ,   'TWh / t': 3.6e15 / 1e3,
         },
         #'latex_eq': r'0 = \dot{m} - \dot{m}_\mathrm{spec}',
         #'documentation': {'float_fmt': '{:,.3f}'}
-    },   
+    },
     'SF': {
         'text': 'species split is a mass flow',
         'SI_unit': 'kg / s',
         'units': {
-            'kg / s': 1, 'kg / min': 1 / 60, 'kg / h': 1 / 3.6e3, 
+            'kg / s': 1, 'kg / min': 1 / 60, 'kg / h': 1 / 3.6e3,
             't / h': 1 / 3.6, 'g / s': 1 / 1e3, 't / y': 1e3 / (3600*24*365), 't / s': 1e3 / 1
         },
         #'latex_eq': r'0 = \dot{m} - \dot{m}_\mathrm{spec}',
         #'documentation': {'float_fmt': '{:,.3f}'}
-    }         
+    }
 
-    })
-
+}
 component_property_data['Q_loss'] = component_property_data['Q']
 component_property_data['Q_total'] = component_property_data['Q']
 
-
-
-fluid_property_data = OrderedDict({
->>>>>>> dd0857ce
+fluid_property_data = {
     'm': {
         'text': 'mass flow',
         'SI_unit': 'kg / s',
