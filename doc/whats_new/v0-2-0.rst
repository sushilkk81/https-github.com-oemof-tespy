--- conflicted
+++ resolved
@@ -14,11 +14,7 @@
 
 Documentation
 #############
-<<<<<<< HEAD
-- Fix typos in docstrings in components module (`PR #102 <https://github.com/oemof/tespy/pull/102>`_).
 - Review of online documentation (`PR #112 <https://github.com/oemof/tespy/pull/112>`_).
-=======
->>>>>>> 79b2af66
 
 Parameter renaming
 ##################
@@ -47,13 +43,9 @@
 #########
 - Bus value specification uses :code:`is_set` instead of :code:`val_set` as the component
   properties data container is used (`39ca830 <https://github.com/oemof/tespy/commit/39ca830c05f6b97a2e4867265ce1de32f6a6f2bc>`_).
-<<<<<<< HEAD
 - Parameters :code:`local_design` and :code:`local_offdesign` are now also available for network exports and imports (`PR #109 <https://github.com/oemof/tespy/pull/109>`_).
-
-=======
 - Busses and characteristics are not exported, if none are used in the network. The network_reader can now
   handle missing bus.csv, char_line.csv and char_map.csv (`PR #127 <https://github.com/oemof/tespy/pull/127>`_).
->>>>>>> 79b2af66
 
 Other changes
 #############
@@ -61,12 +53,12 @@
 
 Contributors
 ############
+- @FranziPl
 - Francesco Witte (@fwitte)
+- @jfreissmann
+- @maltefritz
 - @MarBrandt
 - @stianchris
-- @jfreissmann
-- @maltefritz
-- @FranziPl
 
 .. _tespy_v020_examples_label:
 
